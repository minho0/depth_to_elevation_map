--- conflicted
+++ resolved
@@ -7,33 +7,18 @@
     <author email="takahiro.miki1992@gmail.com">Takahiro Miki</author>
     <license>MIT</license>
 
-<<<<<<< HEAD
-    <buildtool_depend>ament_cmake</buildtool_depend>
-
-    <build_depend>geometry_msgs</build_depend>
-    <build_depend>rosidl_default_generators</build_depend>
-    <build_depend>std_msgs</build_depend> <!-- Added dependency -->
-
-    <exec_depend>geometry_msgs</exec_depend>
-    <exec_depend>rosidl_default_runtime</exec_depend>
-    <exec_depend>std_msgs</exec_depend> <!-- Added dependency -->
-
-    <member_of_group>rosidl_interface_packages</member_of_group>
-
-    <export>
-      <build_type>ament_cmake</build_type>
-=======
     <!-- Build and Runtime Dependencies -->
     <buildtool_depend>ament_cmake</buildtool_depend>
     
     <build_depend>geometry_msgs</build_depend>
     <build_depend>rosidl_default_generators</build_depend>
     <build_depend>std_msgs</build_depend>
-    <member_of_group>rosidl_interface_packages</member_of_group>
     
     <exec_depend>geometry_msgs</exec_depend>
     <exec_depend>rosidl_default_runtime</exec_depend>
     <exec_depend>std_msgs</exec_depend>
+
+    <member_of_group>rosidl_interface_packages</member_of_group>
 
     <!-- Testing Dependencies -->
     <test_depend>ament_lint_auto</test_depend>
@@ -42,6 +27,5 @@
     <export>
         <build_type>ament_cmake</build_type>
         <member_of_group>rosidl_interface_packages</member_of_group>
->>>>>>> 0f617f5a
     </export>
 </package>