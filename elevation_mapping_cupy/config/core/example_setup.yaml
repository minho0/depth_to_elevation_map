--- conflicted
+++ resolved
@@ -1,14 +1,7 @@
-<<<<<<< HEAD
-/elevation_mapping_node:
-  ros__parameters:
-    #### Plugins ########
-    plugin_config_file: '$(rospack find elevation_mapping_cupy)/config/core/plugin_config.yaml'
-=======
 elevation_mapping:
   ros__parameters:
     #### Plugins ########
     plugin_config_file: '$(find_package_share elevation_mapping_cupy)/config/core/plugin_config.yaml'
->>>>>>> 0f617f5a
 
     #### Channel Fusions ########
     pointcloud_channel_fusions:
@@ -31,10 +24,7 @@
     #    camera_info_topic_name: '/camera/depth/camera_info'
     #    channel_info_topic_name: '/camera/channel_info'
 
-<<<<<<< HEAD
 
-=======
->>>>>>> 0f617f5a
     subscribers:
       front_cam:
         topic_name: '/camera/depth/points'
@@ -61,62 +51,10 @@
         basic_layers: ['elevation']
         fps: 5.0
       elevation_map_recordable:
-<<<<<<< HEAD
-      layers: ['elevation', 'traversability']
-      basic_layers: ['elevation', 'traversability']
-      fps: 2.0
-      elevation_map_filter:
-        layers: ['min_filter', 'smooth', 'inpaint', 'elevation']
-        basic_layers: ['min_filter']
-        fps: 3.0
-=======
         layers: ['elevation', 'traversability']
         basic_layers: ['elevation', 'traversability']
         fps: 2.0
       elevation_map_filter:
         layers: ['min_filter', 'smooth', 'inpaint', 'elevation']
         basic_layers: ['min_filter']
-        fps: 3.0
-
-
-# plugun info
-
-  min_filter:                                   
-      enable: True                                # whether to load this plugin
-      fill_nan: False                             # Fill nans to invalid cells of elevation layer.
-      is_height_layer: True                       # If this is a height layer (such as elevation) or not (such as traversability)
-      layer_name: "min_filter"                    # The layer name.
-      extra_params:                               # These params are passed to the plugin class on initialization.
-        dilation_size: 1                          # The patch size to apply
-        iteration_n: 30                           # The number of iterations
-
-    # Apply smoothing.
-    smooth_filter:
-      enable: True
-      fill_nan: False
-      is_height_layer: True
-      layer_name: "smooth"
-      extra_params:
-        input_layer_name: "min_filter"
-
-    # Apply inpainting using opencv
-    inpainting:
-      enable: True
-      fill_nan: False
-      is_height_layer: True
-      layer_name: "inpaint"
-      extra_params:
-        method: "telea"                           # telea or ns
-
-    # Apply smoothing for inpainted layer
-    erosion:
-      enable: True
-      fill_nan: False
-      is_height_layer: False
-      layer_name: "erosion"
-      extra_params:
-        input_layer_name: "traversability"
-        dilation_size: 3
-        iteration_n: 20
-        reverse: True
->>>>>>> 0f617f5a
+        fps: 3.0