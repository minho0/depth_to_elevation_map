--- conflicted
+++ resolved
@@ -1,23 +1,13 @@
 subscribers:
-<<<<<<< HEAD
-#  sensor_name: #if you have multiple sensors assign different names
-#    channels: ['features','person'] # names of the channels, for sem seg it should be the same name as the
-                                    # pretrained network uses
-#    fusion: ['average','class_average'] # the fusion algorithm type used.
-                                    # Pick between: ['color', 'average','class_average']
-#    topic_name: '/elevation_mapping/pointcloud_semantic' # of the published pointcloud subscribed by the el_map
-=======
-#  sensor_name:
-#    channels: ['feat_0','feat_1']
-#    fusion: ['average','average']
-#    topic_name: '/elevation_mapping/pointcloud_semantic'
+  sensor_name:
+     channels: ['feat_0','feat_1']
+     fusion: ['average','average']
+     topic_name: '/elevation_mapping/pointcloud_semantic'
 
->>>>>>> 86358615
   front_cam:
     channels: ['rgb','feat_0','feat_1','grass','tree','fence','person']
     fusion: ['color','average','average','class_average','class_average','class_average','class_average']
     topic_name: '/elvation_mapping/pointcloud_semantic'
-<<<<<<< HEAD
     semantic_segmentation: False
     segmentation_model: 'detectron_coco_panoptic_fpn_R_101_3x'
     feature_config:
@@ -39,11 +29,7 @@
     confidence_topic: "/camera/depth/image_raw"
     confidence_threshold: 10
     feature_extractor: False
-
-
-
-=======
-
+    
   front_bpearl:
     channels: []
     fusion: ['average']
@@ -72,5 +58,4 @@
   right_depth:
     channels: []
     fusion: ['average']
-    topic_name: /depth_camera_right/point_cloud_self_filtered
->>>>>>> 86358615
+    topic_name: /depth_camera_right/point_cloud_self_filtered