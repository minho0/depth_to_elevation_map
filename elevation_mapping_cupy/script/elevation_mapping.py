import numpy as np
import scipy as nsp
import scipy.ndimage

from traversability_filter import TraversabilityFilter
from parameter import Parameter
from custom_kernels import add_points_kernel
from custom_kernels import error_counting_kernel
from custom_kernels import average_map_kernel
from custom_kernels import dilation_filter_kernel
from custom_kernels import min_filter_kernel
from custom_kernels import normal_filter_kernel
from custom_kernels import polygon_mask_kernel
from map_initializer import MapInitializer

import cupy as cp
import cupyx.scipy as csp
import cupyx.scipy.ndimage

from traversability_polygon import get_masked_traversability, is_traversable, calculate_area, transform_to_map_position, transform_to_map_index
import time

xp = cp
sp = csp
pool = cp.cuda.MemoryPool(cp.cuda.malloc_managed)
cp.cuda.set_allocator(pool.malloc)


class ElevationMap(object):
    def __init__(self, param):
        self.resolution = param.resolution
        self.center = xp.array([0, 0], dtype=float)
        self.map_length = param.map_length
        # +2 is a border for outside map
        self.cell_n = int(self.map_length / self.resolution) + 2

        # 'mean' or 'max'
        self.gather_mode = param.gather_mode

        self.sensor_noise_factor = param.sensor_noise_factor
        self.mahalanobis_thresh = param.mahalanobis_thresh
        self.outlier_variance = param.outlier_variance
        self.drift_compensation_variance_inlier = param.drift_compensation_variance_inlier
        self.time_variance = param.time_variance

        self.max_variance = param.max_variance
        self.dilation_size = param.dilation_size
        self.dilation_size_initialize = param.dilation_size_initialize
        self.traversability_inlier = param.traversability_inlier
        self.wall_num_thresh = param.wall_num_thresh
        self.min_height_drift_cnt = param.min_height_drift_cnt
        self.max_ray_length = param.max_ray_length
        self.cleanup_step = param.cleanup_step
        self.cleanup_cos_thresh = param.cleanup_cos_thresh

        self.enable_edge_sharpen = param.enable_edge_sharpen
        self.enable_visibility_cleanup = param.enable_visibility_cleanup
        self.enable_drift_compensation = param.enable_drift_compensation
        self.position_noise_thresh = param.position_noise_thresh
        self.orientation_noise_thresh = param.orientation_noise_thresh
        self.min_valid_distance = param.min_valid_distance
        self.max_height_range = param.max_height_range
        self.safe_thresh = param.safe_thresh
        self.safe_min_thresh = param.safe_min_thresh
        self.max_unsafe_n = param.max_unsafe_n
        self.min_filter_size = param.min_filter_size
        self.min_filter_iteration = param.min_filter_iteration

        # layers: elevation, variance, is_valid, traversability
        self.elevation_map = xp.zeros((4, self.cell_n, self.cell_n))
        self.traversability_data = xp.full((self.cell_n, self.cell_n), xp.nan)
        self.normal_map = xp.zeros((3, self.cell_n, self.cell_n))
        # Initial variance
        self.initial_variance = param.initial_variance
        self.elevation_map[1] += self.initial_variance
        self.elevation_map[3] += 1.0

        # Initial mean_error
        self.mean_error = 0.0
        self.additive_mean_error = 0.0

        self.compile_kernels()

        self.traversability_filter = TraversabilityFilter(param.w1,
                                                          param.w2,
                                                          param.w3,
                                                          param.w_out)
        self.traversability_filter.to_gpu()
        self.untraversable_polygon = xp.zeros((1, 2))

        self.map_initializer = MapInitializer(self.initial_variance, param.initialized_variance,
                                              xp=cp, method='points')

    def clear(self):
        self.elevation_map *= 0.0
        # Initial variance
        self.elevation_map[1] += self.initial_variance
        self.mean_error = 0.0
        self.additive_mean_error = 0.0

    def get_position(self, position):
        position[0][:] = xp.asnumpy(self.center)

    def move(self, delta_position):
        delta_position = xp.asarray(delta_position)
        delta_pixel = xp.round(delta_position / self.resolution)
        delta_position = delta_pixel * self.resolution
        self.center += xp.asarray(delta_position)
        self.shift_map(delta_pixel)

    def move_to(self, position):
        position = xp.asarray(position)
        delta = position - self.center
        delta_pixel = xp.around(delta / self.resolution)
        delta = delta_pixel * self.resolution
        self.center += delta
        self.shift_map(-delta_pixel)

    def shift_map(self, delta_pixel):
        shift_value = delta_pixel
        shift_fn = sp.ndimage.interpolation.shift
        # elevation
        self.elevation_map[0] = shift_fn(self.elevation_map[0], shift_value,
                                         cval=0.0)
        # variance
        self.elevation_map[1] = shift_fn(self.elevation_map[1], shift_value,
                                         cval=self.initial_variance)
        # is valid (1 is valid 0 is not valid)
        self.elevation_map[2] = shift_fn(self.elevation_map[2], shift_value,
                                         cval=0)

    def compile_kernels(self):
        self.new_map = cp.zeros((5, self.cell_n, self.cell_n))
        self.traversability_input = cp.zeros((self.cell_n, self.cell_n))
        self.traversability_mask_dummy = cp.zeros((self.cell_n, self.cell_n))
        self.min_filtered = cp.zeros((self.cell_n, self.cell_n))
        self.min_filtered_mask = cp.zeros((self.cell_n, self.cell_n))
        self.mask = cp.zeros((self.cell_n, self.cell_n))
        self.add_points_kernel = add_points_kernel(self.resolution,
                                                   self.cell_n,
                                                   self.cell_n,
                                                   self.sensor_noise_factor,
                                                   self.mahalanobis_thresh,
                                                   self.outlier_variance,
                                                   self.wall_num_thresh,
                                                   self.max_ray_length,
                                                   self.cleanup_step,
                                                   self.min_valid_distance,
                                                   self.max_height_range,
                                                   self.cleanup_cos_thresh,
                                                   self.enable_edge_sharpen,
                                                   self.enable_visibility_cleanup)
        self.error_counting_kernel = error_counting_kernel(self.resolution,
                                                           self.cell_n,
                                                           self.cell_n,
                                                           self.sensor_noise_factor,
                                                           self.mahalanobis_thresh,
                                                           self.drift_compensation_variance_inlier,
                                                           self.traversability_inlier,
                                                           self.min_valid_distance,
                                                           self.max_height_range)
        self.average_map_kernel = average_map_kernel(self.cell_n, self.cell_n,
                                                     self.max_variance, self.initial_variance)

        self.dilation_filter_kernel = dilation_filter_kernel(self.cell_n, self.cell_n, self.dilation_size)
        self.dilation_filter_kernel_initializer = dilation_filter_kernel(self.cell_n, self.cell_n, self.dilation_size_initialize)
        self.min_filter_kernel = min_filter_kernel(self.cell_n, self.cell_n, self.min_filter_size)
        self.polygon_mask_kernel = polygon_mask_kernel(self.cell_n, self.cell_n, self.resolution)
        self.normal_filter_kernel = normal_filter_kernel(self.cell_n, self.cell_n, self.resolution)

    def update_map_with_kernel(self, points, R, t, position_noise, orientation_noise):
        self.new_map *= 0.0
        error = xp.array([0.0], dtype=xp.float32)
        error_cnt = xp.array([0], dtype=xp.float32)
        self.error_counting_kernel(self.elevation_map, points,
                                   self.center[0], self.center[1], R, t,
                                   self.new_map, error, error_cnt,
                                   size=(points.shape[0]))
        if (self.enable_drift_compensation
                and error_cnt > self.min_height_drift_cnt
                and (position_noise > self.position_noise_thresh
                     or orientation_noise > self.orientation_noise_thresh)):
<<<<<<< HEAD
            mean_error = error / error_cnt
            self.elevation_map[0] += mean_error
        self.add_points_kernel(points, self.center[0], self.center[1], R, t, self.normal_map,
=======
            self.mean_error = error / error_cnt
            self.additive_mean_error += self.mean_error
            self.elevation_map[0] += self.mean_error
        self.add_points_kernel(points, self.center[0], self.center[1], R, t,
>>>>>>> f75c3037
                               self.elevation_map, self.new_map,
                               size=(points.shape[0]))
        self.average_map_kernel(self.new_map, self.elevation_map,
                                size=(self.cell_n * self.cell_n))

        # dilation before traversability_filter
        self.traversability_input *= 0.0
        self.dilation_filter_kernel(self.elevation_map[0],
                                    self.elevation_map[2],
                                    self.traversability_input,
                                    self.traversability_mask_dummy,
                                    size=(self.cell_n * self.cell_n))
        # calculate traversability
        traversability = self.traversability_filter(self.traversability_input)
        self.elevation_map[3][3:-3, 3:-3] = traversability.reshape((traversability.shape[2], traversability.shape[3]))

<<<<<<< HEAD
        # calculate normal vectors
        self.update_normal(self.traversability_input)
=======
    def get_additive_mean_error(self):
        return self.additive_mean_error
>>>>>>> f75c3037

    def update_variance(self):
        self.elevation_map[1] += self.time_variance * self.elevation_map[2]
        self.elevation_map[1] = self.elevation_map[1].clip(0, self.max_variance)

    def input(self, raw_points, R, t, position_noise, orientation_noise):
        raw_points = xp.asarray(raw_points)
        raw_points = raw_points[~xp.isnan(raw_points).any(axis=1)]
        self.update_map_with_kernel(raw_points, xp.asarray(R), xp.asarray(t), position_noise, orientation_noise)

    def get_min_filtered(self):
        self.min_filtered *= 0.0
        self.min_filtered_mask *= 0.0
        # print('self.min_filtered ', self.min_filtered)
        self.min_filter_kernel(self.elevation_map[0],
                               self.elevation_map[2],
                               self.min_filtered,
                               self.min_filtered_mask,
                               size=(self.cell_n * self.cell_n))
        if self.min_filter_iteration > 1:
            for i in range(self.min_filter_iteration - 1):
                self.min_filter_kernel(self.min_filtered,
                                       self.min_filtered_mask,
                                       self.min_filtered,
                                       self.min_filtered_mask,
                                       size=(self.cell_n * self.cell_n))
        min_filtered = xp.where(self.min_filtered_mask > 0.5,
                                self.min_filtered.copy(), xp.nan)
        # print('min_filtered ', min_filtered.shape, min_filtered.max())
        return min_filtered

    def update_normal(self, dilated_map):
        self.normal_map *= 0.0
        self.normal_filter_kernel(dilated_map, self.elevation_map[2], self.normal_map, size=(self.cell_n * self.cell_n))

    def get_maps(self):
        elevation = xp.where(self.elevation_map[2] > 0.5,
                             self.elevation_map[0].copy(), xp.nan)
        variance = self.elevation_map[1].copy()
        traversability = xp.where(self.elevation_map[2] > 0.5,
                                  self.elevation_map[3].copy(), xp.nan)
        min_filtered = self.get_min_filtered()
        self.traversability_data[3:-3, 3: -3] = traversability[3:-3, 3:-3]
        elevation = elevation[1:-1, 1:-1]
        variance = variance[1:-1, 1:-1]
        traversability = self.traversability_data[1:-1, 1:-1]
        min_filtered = min_filtered[1:-1, 1:-1]

        maps = xp.stack([elevation, variance, traversability, min_filtered], axis=0)
        # maps = xp.transpose(maps, axes=(0, 2, 1))
        maps = xp.flip(maps, 1)
        maps = xp.flip(maps, 2)
        maps = xp.asnumpy(maps)
        return maps

    def get_normal_maps(self):
        normal = self.normal_map.copy()
        normal_x = normal[0, 1:-1, 1:-1]
        normal_y = normal[1, 1:-1, 1:-1]
        normal_z = normal[2, 1:-1, 1:-1]
        maps = xp.stack([normal_x, normal_y, normal_z], axis=0)
        maps = xp.flip(maps, 1)
        maps = xp.flip(maps, 2)
        maps = xp.asnumpy(maps)
        return maps

    def get_maps_ref(self, elevation_data, variance_data, traversability_data, min_filtered_data,
                     normal_x_data, normal_y_data, normal_z_data, normal=False):
        maps = self.get_maps()
        # somehow elevation_data copy in non_blocking mode does not work.
        elevation_data[...] = xp.asnumpy(maps[0])
        stream = cp.cuda.Stream(non_blocking=True)
        # elevation_data[...] = xp.asnumpy(maps[0], stream=stream)
        variance_data[...] = xp.asnumpy(maps[1], stream=stream)
        traversability_data[...] = xp.asnumpy(maps[2], stream=stream)
        min_filtered_data[...] = xp.asnumpy(maps[3], stream=stream)
        if normal:
            normal_maps = self.get_normal_maps()
            normal_x_data[...] = xp.asnumpy(normal_maps[0], stream=stream)
            normal_y_data[...] = xp.asnumpy(normal_maps[1], stream=stream)
            normal_z_data[...] = xp.asnumpy(normal_maps[2], stream=stream)

    def get_normal_ref(self, normal_x_data, normal_y_data, normal_z_data):
        maps = self.get_normal_maps()
        stream = cp.cuda.Stream(non_blocking=True)
        normal_x_data[...] = xp.asnumpy(maps[0], stream=stream)
        normal_y_data[...] = xp.asnumpy(maps[1], stream=stream)
        normal_z_data[...] = xp.asnumpy(maps[2], stream=stream)

    def get_polygon_traversability(self, polygon, result):
        polygon = xp.asarray(polygon)
        area = calculate_area(polygon)
        pmin = self.center - self.map_length / 2 + self.resolution
        pmax = self.center + self.map_length / 2 - self.resolution
        polygon[:, 0] = polygon[:, 0].clip(pmin[0], pmax[0])
        polygon[:, 1] = polygon[:, 1].clip(pmin[1], pmax[1])
        polygon_min = polygon.min(axis=0)
        polygon_max = polygon.max(axis=0)
        polygon_bbox = cp.concatenate([polygon_min, polygon_max]).flatten()
        polygon_n = polygon.shape[0]
        clipped_area = calculate_area(polygon)
        self.polygon_mask_kernel(polygon, self.center[0], self.center[1],
                                 polygon_n, polygon_bbox, self.mask,
                                 size=(self.cell_n * self.cell_n))
        masked, masked_isvalid = get_masked_traversability(self.elevation_map,
                                                           self.mask)
        if masked_isvalid.sum() > 0:
            t = masked.sum() / masked_isvalid.sum()
        else:
            t = 0.0
        is_safe, un_polygon = is_traversable(masked,
                                             self.safe_thresh,
                                             self.safe_min_thresh,
                                             self.max_unsafe_n)
        # print(untraversable_polygon)
        untraversable_polygon_num = 0
        if un_polygon is not None:
            un_polygon = transform_to_map_position(un_polygon,
                                                   self.center,
                                                   self.cell_n,
                                                   self.resolution)
            # print(un_polygon)
            untraversable_polygon_num = un_polygon.shape[0]
            # print(untraversable_polygon_num)
        # print(untraversable_polygon)
        if clipped_area < 0.001:
            is_safe = False
            print('requested polygon is outside of the map')
        result[...] = np.array([is_safe, t, area])
        self.untraversable_polygon = un_polygon
        return untraversable_polygon_num

    def get_untraversable_polygon(self, untraversable_polygon):
        # print(self.untraversable_polygon)
        untraversable_polygon[...] = xp.asnumpy(self.untraversable_polygon)

    def initialize_map(self, points, method='cubic'):
        self.clear()
        points = cp.asarray(points)
        indices = transform_to_map_index(points[:, :2],
                                         self.center,
                                         self.cell_n,
                                         self.resolution)
        points[:, :2] = indices.astype(points.dtype)
        self.map_initializer(self.elevation_map, points, method)
        if self.dilation_size_initialize > 0:
            self.dilation_filter_kernel_initializer(self.elevation_map[0],
                                                    self.elevation_map[2],
                                                    self.elevation_map[0],
                                                    self.elevation_map[2],
                                                    size=(self.cell_n * self.cell_n))


if __name__ == '__main__':
    #  Test script for profiling.
    #  $ python -m cProfile -o profile.stats elevation_mapping.py
    #  $ snakeviz profile.stats
    xp.random.seed(123)
    points = xp.random.rand(100000, 3)
    R = xp.random.rand(3, 3)
    t = xp.random.rand(3)
    print(R, t)
    param = Parameter()
    param.load_weights('../config/weights.dat')
    elevation = ElevationMap(param)
    for i in range(200):
        elevation.input(points, R, t, 0, 0)
        elevation.update_normal(elevation.elevation_map[0])
        print(i)<|MERGE_RESOLUTION|>--- conflicted
+++ resolved
@@ -13,11 +13,12 @@
 from custom_kernels import polygon_mask_kernel
 from map_initializer import MapInitializer
 
+from traversability_polygon import get_masked_traversability, is_traversable, calculate_area, transform_to_map_position, transform_to_map_index
+
 import cupy as cp
 import cupyx.scipy as csp
 import cupyx.scipy.ndimage
 
-from traversability_polygon import get_masked_traversability, is_traversable, calculate_area, transform_to_map_position, transform_to_map_index
 import time
 
 xp = cp
@@ -180,16 +181,10 @@
                 and error_cnt > self.min_height_drift_cnt
                 and (position_noise > self.position_noise_thresh
                      or orientation_noise > self.orientation_noise_thresh)):
-<<<<<<< HEAD
-            mean_error = error / error_cnt
-            self.elevation_map[0] += mean_error
-        self.add_points_kernel(points, self.center[0], self.center[1], R, t, self.normal_map,
-=======
             self.mean_error = error / error_cnt
             self.additive_mean_error += self.mean_error
             self.elevation_map[0] += self.mean_error
-        self.add_points_kernel(points, self.center[0], self.center[1], R, t,
->>>>>>> f75c3037
+        self.add_points_kernel(points, self.center[0], self.center[1], R, t, self.normal_map,
                                self.elevation_map, self.new_map,
                                size=(points.shape[0]))
         self.average_map_kernel(self.new_map, self.elevation_map,
@@ -206,17 +201,14 @@
         traversability = self.traversability_filter(self.traversability_input)
         self.elevation_map[3][3:-3, 3:-3] = traversability.reshape((traversability.shape[2], traversability.shape[3]))
 
-<<<<<<< HEAD
         # calculate normal vectors
         self.update_normal(self.traversability_input)
-=======
+
     def get_additive_mean_error(self):
         return self.additive_mean_error
->>>>>>> f75c3037
 
     def update_variance(self):
         self.elevation_map[1] += self.time_variance * self.elevation_map[2]
-        self.elevation_map[1] = self.elevation_map[1].clip(0, self.max_variance)
 
     def input(self, raw_points, R, t, position_noise, orientation_noise):
         raw_points = xp.asarray(raw_points)
