--- conflicted
+++ resolved
@@ -318,8 +318,8 @@
             channels (List[str]):
             R (cupy._core.core.ndarray):
             t (cupy._core.core.ndarray):
-            position_noise (int):
-            orientation_noise (int):
+            position_noise (float):
+            orientation_noise (float):
         """
         self.new_map *= 0.0
         error = cp.array([0.0], dtype=cp.float32)
@@ -420,7 +420,6 @@
         self.elevation_map[5] = cp.where(mask, self.elevation_map[0], self.elevation_map[5])
         self.elevation_map[6] = cp.where(mask, 0.0, self.elevation_map[6])
 
-<<<<<<< HEAD
     def input(
         self,
         raw_points: cp._core.core.ndarray,
@@ -524,13 +523,6 @@
                 image_height,
                 image_width,
             )
-=======
-    def input(self, raw_points, channels, R, t, position_noise, orientation_noise):
-        # Update elevation map using point cloud input.
-        raw_points = cp.asarray(raw_points)
-        raw_points = raw_points[~cp.isnan(raw_points).any(axis=1)]
-        self.update_map_with_kernel(raw_points[:, :3], cp.asarray(R), cp.asarray(t), position_noise, orientation_noise)
->>>>>>> c00d4182
 
     def update_normal(self, dilated_map):
         """Clear the normal map and then apply the normal kernel with dilated map as input.
