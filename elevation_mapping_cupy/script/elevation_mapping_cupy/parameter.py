--- conflicted
+++ resolved
@@ -11,7 +11,6 @@
 
 # todo add these dataclasses
 @dataclass
-<<<<<<< HEAD
 class Subscriber(Serializable):
     channels: list = field(default_factory=lambda: ["feat_0"])
     fusion: list = field(default_factory=lambda: ["average"])
@@ -33,13 +32,7 @@
 @dataclass
 class Subscribers(Serializable):
     front_cam: Subscriber = Subscriber
-    
-=======
-class Parameter(Serializable):
-    resolution: float = 0.02
-    additional_layers: list = ["feat_0"].copy
-    fusion_algorithms: list = ["average"].copy
->>>>>>> d790fc19
+
 
 @dataclass
 class Parameter(Serializable):
