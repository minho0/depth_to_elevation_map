--- conflicted
+++ resolved
@@ -70,14 +70,12 @@
 
   enablePointCloudPublishing_ = enablePointCloudPublishing;
 
-<<<<<<< HEAD
   // Iterate all the subscribers
-  std::vector<std::string> additional_layers;
-  std::vector<std::string> fusion_algorithms;
+  // here we have to remove all the stuff
   for (auto & subscriber : subscribers) {
     auto channels = subscriber.second["channels"];
     auto fusion = subscriber.second["fusion"];
-    auto type = static_cast<std::string>(subscriber.second["type"]);
+    auto type = static_cast<std::string>(subscriber.second["data_type"]);
     std::vector<std::string> channels_str;
 
     for (int32_t i = 0; i < channels.size(); ++i) {
@@ -117,16 +115,7 @@
   for (int i = 0; i < additional_layers.size(); ++i){
     ROS_INFO_STREAM("Additional layers " << additional_layers.at(i) << " fusion algorithm "<<fusion_algorithms.at(i));
   }
-  map_.initialize(nh_, additional_layers, fusion_algorithms);
-=======
-  for (auto & subscriber : subscribers) {
-    std::string pointcloud_topic = subscriber.second["topic_name"];
-    ros::Subscriber sub = nh_.subscribe(pointcloud_topic, 1, &ElevationMappingNode::pointcloudCallback, this);
-    pointcloudSubs_.push_back(sub);
-  }
-
   map_.initialize(nh_);
->>>>>>> 77fff393
 
   // Register map publishers
   for (auto itr = publishers.begin(); itr != publishers.end(); ++itr) {
