--- conflicted
+++ resolved
@@ -9,7 +9,6 @@
 // #include <traversability_msgs/TraversabilityResult.h>
 #include <geometry_msgs/Point32.h>
 #include <elevation_map_msgs/CheckSafety.h>
-#include <elevation_map_msgs/Statistics.h>
 
 namespace elevation_mapping_cupy{
 
@@ -19,7 +18,6 @@
   lowpassOrientation_(0, 0, 0, 1),
   positionError_(0),
   orientationError_(0),
-  pointCloudProcessCounter_(0),
   positionAlpha_(0.1),
   orientationAlpha_(0.1),
   enablePointCloudPublishing_(false)
@@ -27,13 +25,8 @@
   nh_ = nh;
   map_.initialize(nh_);
   std::string pose_topic, map_frame;
-<<<<<<< HEAD
-  std::vector<std::string>pointcloud_topics;
-  double recordableFps, updateVarianceFps, timeInterval, updatePoseFps;
-=======
   std::vector<std::string> pointcloud_topics;
-  double recordableFps, updateVarianceFps, timeInterval, updateGridMapFps, publishStatisticsFps;
->>>>>>> 09c0b4cd
+  double recordableFps, updateVarianceFps, timeInterval, updatePoseFps, updateGridMapFps, publishStatisticsFps;
 
   nh.param<std::vector<std::string>>("pointcloud_topics", pointcloud_topics, {"points"});
   nh.param<std::vector<std::string>>("recordable_map_layers", recordable_map_layers_, {"elevation"});
@@ -57,11 +50,8 @@
   nh.param<bool>("enable_pointcloud_publishing", enablePointCloudPublishing_, false);
   nh.param<bool>("enable_normal_arrow_publishing", enableNormalArrowPublishing_, false);
   nh.param<bool>("enable_drift_corrected_TF_publishing", enableDriftCorrectedTFPublishing_, false);
-<<<<<<< HEAD
-=======
   nh.param<bool>("use_initializer_at_start", useInitializerAtStart_, false);
   poseSub_ = nh_.subscribe(pose_topic, 1, &ElevationMappingNode::poseCallback, this);
->>>>>>> 09c0b4cd
   for (const auto& pointcloud_topic: pointcloud_topics) {
     ros::Subscriber sub = nh_.subscribe(pointcloud_topic, 1, &ElevationMappingNode::pointcloudCallback, this);
     pointcloudSubs_.push_back(sub);
@@ -96,13 +86,11 @@
     updateTimeTimer_ = nh_.createTimer(ros::Duration(duration),
                                        &ElevationMappingNode::updateTime, this, false, true);
   }
-<<<<<<< HEAD
   if (updatePoseFps > 0) {
     double duration = 1.0 / (updatePoseFps + 0.00001);
     updatePoseTimer_ = nh_.createTimer(ros::Duration(duration),
                                        &ElevationMappingNode::updatePose, this, false, true);
   }
-=======
   if (updateGridMapFps > 0) {
     double duration = 1.0 / (updateGridMapFps + 0.00001);
     updateGridMapTimer_ = nh_.createTimer(ros::Duration(duration),
@@ -114,7 +102,6 @@
                                               &ElevationMappingNode::publishStatistics, this, false, true);
   }
   lastStatisticsPublishedTime_ = ros::Time::now();
->>>>>>> 09c0b4cd
   ROS_INFO("[ElevationMappingCupy] finish initialization");
 }
 
