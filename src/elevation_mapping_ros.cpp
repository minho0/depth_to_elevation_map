#include "elevation_mapping_cupy/elevation_mapping_ros.hpp"
#include <pybind11_catkin/pybind11/embed.h> 
#include <pybind11_catkin/pybind11/eigen.h>
#include <iostream>
#include <Eigen/Dense>
#include <pcl/common/projection_matrix.h>
#include <tf_conversions/tf_eigen.h>
#include <ros/package.h>
#include <traversability_msgs/TraversabilityResult.h>

namespace elevation_mapping_cupy{


ElevationMappingNode::ElevationMappingNode(ros::NodeHandle& nh) :
  lowpassPosition_(0, 0, 0),
  lowpassOrientation_(0, 0, 0, 1),
  positionError_(0),
  orientationError_(0),
  positionAlpha_(0.1),
  orientationAlpha_(0.1),
  enablePointCloudPublishing_(false),
  recordableFps_(0.0)
{
  nh_ = nh;
  map_.initialize(nh_);
  std::string pose_topic, map_frame;
  std::vector<std::string>pointcloud_topics;
  nh.param<std::vector<std::string>>("pointcloud_topics", pointcloud_topics, {"points"});
  nh.param<std::string>("pose_topic", pose_topic, "pose");
  nh.param<std::string>("map_frame", mapFrameId_, "map");
  nh.param<double>("position_lowpass_alpha", positionAlpha_, 0.2);
  nh.param<double>("orientation_lowpass_alpha", orientationAlpha_, 0.2);
  nh.param<double>("recordable_fps", recordableFps_, 3.0);
  nh.param<bool>("enable_pointcloud_publishing", enablePointCloudPublishing_, false);
  poseSub_ = nh_.subscribe(pose_topic, 1, &ElevationMappingNode::poseCallback, this);
  for (const auto& pointcloud_topic: pointcloud_topics) {
    ros::Subscriber sub = nh_.subscribe(pointcloud_topic, 1, &ElevationMappingNode::pointcloudCallback, this);
    pointcloudSubs_.push_back(sub);
  }
  mapPub_ = nh_.advertise<grid_map_msgs::GridMap>("elevation_map_raw", 1);
  recordablePub_ = nh_.advertise<grid_map_msgs::GridMap>("elevation_map_recordable", 1);
  pointPub_ = nh_.advertise<sensor_msgs::PointCloud2>("elevation_map_points", 1);
<<<<<<< HEAD
  polygonPub_ = nh_.advertise<geometry_msgs::PolygonStamped>("foot_print", 1);
=======
  alivePub_ = nh_.advertise<std_msgs::Empty>("alive", 1);
>>>>>>> 396da45e
  gridMap_.setFrameId(mapFrameId_);
  rawSubmapService_ = nh_.advertiseService("get_raw_submap", &ElevationMappingNode::getSubmap, this);
  clearMapService_ = nh_.advertiseService("clear_map", &ElevationMappingNode::clearMap, this);
  setPublishPointService_ = nh_.advertiseService("set_publish_points", &ElevationMappingNode::setPublishPoint, this);
<<<<<<< HEAD
  footprintPathService_ = nh_.advertiseService("check_footprint_path", &ElevationMappingNode::checkFootprintPath, this);
=======

  if (recordableFps_ > 0) {
    double duration = 1.0 / (recordableFps_ + 0.00001);
    recordableTimer_= nh_.createTimer(ros::Duration(duration),
                                      &ElevationMappingNode::timerCallback, this, false, true);
  }
>>>>>>> 396da45e
  ROS_INFO("[ElevationMappingCupy] finish initialization");
}


void ElevationMappingNode::pointcloudCallback(const sensor_msgs::PointCloud2& cloud)
{
  auto start = ros::Time::now();
  pcl::PCLPointCloud2 pcl_pc;
  pcl_conversions::toPCL(cloud, pcl_pc);

  pcl::PointCloud<pcl::PointXYZ>::Ptr pointCloud(new pcl::PointCloud<pcl::PointXYZ>);
  pcl::fromPCLPointCloud2(pcl_pc, *pointCloud);
  tf::StampedTransform transformTf;
  std::string sensorFrameId = cloud.header.frame_id;
  auto timeStamp = cloud.header.stamp;
  Eigen::Affine3d transformationSensorToMap;
  try {
    transformListener_.waitForTransform(mapFrameId_, sensorFrameId, timeStamp, ros::Duration(1.0));
    transformListener_.lookupTransform(mapFrameId_, sensorFrameId, timeStamp, transformTf);
    poseTFToEigen(transformTf, transformationSensorToMap);
  }
  catch (tf::TransformException &ex) {
    ROS_ERROR("%s", ex.what());
    return;
  }
  map_.input(pointCloud,
             transformationSensorToMap.rotation(),
             transformationSensorToMap.translation(),
             positionError_,
             orientationError_);
  boost::recursive_mutex::scoped_lock scopedLockForGridMap(mapMutex_);
  map_.get_grid_map(gridMap_);
  gridMap_.setTimestamp(ros::Time::now().toNSec());
  grid_map_msgs::GridMap msg;
  grid_map::GridMapRosConverter::toMessage(gridMap_, msg);
  scopedLockForGridMap.unlock();
  // msg.info.header.stamp = ros::Time::now(); // setting time into msg since on grid map msg seems not to work.
  mapPub_.publish(msg);
  alivePub_.publish(std_msgs::Empty());

  if (enablePointCloudPublishing_) {
    publishAsPointCloud();
  }

  ROS_INFO_THROTTLE(1.0, "ElevationMap processed a point cloud (%i points) in %f sec.", static_cast<int>(pointCloud->size()), (ros::Time::now() - start).toSec());
  ROS_DEBUG_THROTTLE(1.0, "positionError: %f ", positionError_);
  ROS_DEBUG_THROTTLE(1.0, "orientationError: %f ", orientationError_);
}

void ElevationMappingNode::poseCallback(const geometry_msgs::PoseWithCovarianceStamped& pose)
{
  Eigen::Vector2d position(pose.pose.pose.position.x, pose.pose.pose.position.y);
  map_.move_to(position);
  Eigen::Vector3d position3(pose.pose.pose.position.x, pose.pose.pose.position.y, pose.pose.pose.position.z);
  Eigen::Vector4d orientation(pose.pose.pose.orientation.x, pose.pose.pose.orientation.y,
                              pose.pose.pose.orientation.z, pose.pose.pose.orientation.w);
  lowpassPosition_ = positionAlpha_ * position3 + (1 - positionAlpha_) * lowpassPosition_;
  lowpassOrientation_ = orientationAlpha_ * orientation + (1 - orientationAlpha_) * lowpassOrientation_;
  positionError_ = (position3 - lowpassPosition_).norm();
  orientationError_ = (orientation - lowpassOrientation_).norm();
}

void ElevationMappingNode::publishAsPointCloud() {
  sensor_msgs::PointCloud2 msg;
  grid_map::GridMapRosConverter::toPointCloud(gridMap_, "elevation", msg);
  pointPub_.publish(msg);
}

bool ElevationMappingNode::getSubmap(grid_map_msgs::GetGridMap::Request& request, grid_map_msgs::GetGridMap::Response& response)
{
  grid_map::Position requestedSubmapPosition(request.position_x, request.position_y);
  grid_map::Length requestedSubmapLength(request.length_x, request.length_y);
  ROS_DEBUG("Elevation submap request: Position x=%f, y=%f, Length x=%f, y=%f.", requestedSubmapPosition.x(), requestedSubmapPosition.y(), requestedSubmapLength(0), requestedSubmapLength(1));

  bool isSuccess;
  grid_map::Index index;
  grid_map::GridMap subMap = gridMap_.getSubmap(requestedSubmapPosition, requestedSubmapLength, index, isSuccess);
  const auto& length = subMap.getLength();
  Eigen::MatrixXd zero = Eigen::MatrixXd::Zero(length(0), length(1));
  subMap.add("horizontal_variance_x", zero.cast<float>());
  subMap.add("horizontal_variance_y", zero.cast<float>());
  subMap.add("horizontal_variance_xy", zero.cast<float>());
  subMap.add("time", zero.cast<float>());
  subMap.add("color", zero.cast<float>());
  subMap.add("lowest_scan_point", zero.cast<float>());
  subMap.add("sensor_x_at_lowest_scan", zero.cast<float>());
  subMap.add("sensor_y_at_lowest_scan", zero.cast<float>());
  subMap.add("sensor_z_at_lowest_scan", zero.cast<float>());

  if (request.layers.empty()) {
    grid_map::GridMapRosConverter::toMessage(subMap, response.map);
  }
  else {
    std::vector<std::string> layers;
    for (const auto& layer : request.layers) {
      layers.push_back(layer);
    }
    grid_map::GridMapRosConverter::toMessage(subMap, layers, response.map);
  }
  return isSuccess;
}

bool ElevationMappingNode::clearMap(std_srvs::Empty::Request& request, std_srvs::Empty::Response& response)
{
  ROS_INFO("Clearing map.");
  map_.clear();
  return true;
}

bool ElevationMappingNode::checkFootprintPath(traversability_msgs::CheckFootprintPath::Request& request, traversability_msgs::CheckFootprintPath::Response& response) {

  ROS_INFO_STREAM("request polygon n " << request.path.size());
  ROS_INFO_STREAM(request);
  for (auto& path_elem: request.path) {
    std::vector<Eigen::Vector2d> polygon;
    Eigen::Vector3d result;
    const auto& polygonstamped = path_elem.footprint;
    polygonPub_.publish(polygonstamped);
    const auto& polygonFrameId = polygonstamped.header.frame_id;
    const auto& timeStamp = polygonstamped.header.stamp;
    Eigen::Affine3d transformationBaseToMap;
    tf::StampedTransform transformTf;

    // Get tf from map frame to base frame
    try {
      transformListener_.waitForTransform(mapFrameId_, polygonFrameId, timeStamp, ros::Duration(1.0));
      transformListener_.lookupTransform(mapFrameId_, polygonFrameId, timeStamp, transformTf);
      poseTFToEigen(transformTf, transformationBaseToMap);
    }
    catch (tf::TransformException &ex) {
      ROS_ERROR("%s", ex.what());
      return false;
    }

    for (const auto& p: path_elem.footprint.polygon.points) {
      const auto& pvector = Eigen::Vector3d(p.x, p.y, p.z);
      const auto transformed_p = transformationBaseToMap * pvector;
      polygon.push_back(Eigen::Vector2d(transformed_p.x(), transformed_p.y()));
    }
    double traversability = map_.get_polygon_traversability(polygon, result);
    traversability_msgs::TraversabilityResult traversability_result;
    traversability_result.is_safe = bool(result[0] > 0.5);
    traversability_result.traversability = result[1];
    traversability_result.area = result[2];
    response.result.push_back(traversability_result);
  }
  return true;
}

bool ElevationMappingNode::setPublishPoint(std_srvs::SetBool::Request& request, std_srvs::SetBool::Response& response) {
  enablePointCloudPublishing_ = request.data;
  response.success = true;
  return true;
}

void ElevationMappingNode::timerCallback(const ros::TimerEvent&) {
  grid_map_msgs::GridMap msg;
  std::vector<std::string> layers;
  if (gridMap_.exists("elevation")) {
    layers.push_back("elevation");
    boost::recursive_mutex::scoped_lock scopedLockForGridMap(mapMutex_);
    grid_map::GridMapRosConverter::toMessage(gridMap_, layers, msg);
    recordablePub_.publish(msg);
  }
  return;
}

}<|MERGE_RESOLUTION|>--- conflicted
+++ resolved
@@ -40,25 +40,18 @@
   mapPub_ = nh_.advertise<grid_map_msgs::GridMap>("elevation_map_raw", 1);
   recordablePub_ = nh_.advertise<grid_map_msgs::GridMap>("elevation_map_recordable", 1);
   pointPub_ = nh_.advertise<sensor_msgs::PointCloud2>("elevation_map_points", 1);
-<<<<<<< HEAD
+  alivePub_ = nh_.advertise<std_msgs::Empty>("alive", 1);
   polygonPub_ = nh_.advertise<geometry_msgs::PolygonStamped>("foot_print", 1);
-=======
-  alivePub_ = nh_.advertise<std_msgs::Empty>("alive", 1);
->>>>>>> 396da45e
   gridMap_.setFrameId(mapFrameId_);
   rawSubmapService_ = nh_.advertiseService("get_raw_submap", &ElevationMappingNode::getSubmap, this);
   clearMapService_ = nh_.advertiseService("clear_map", &ElevationMappingNode::clearMap, this);
   setPublishPointService_ = nh_.advertiseService("set_publish_points", &ElevationMappingNode::setPublishPoint, this);
-<<<<<<< HEAD
   footprintPathService_ = nh_.advertiseService("check_footprint_path", &ElevationMappingNode::checkFootprintPath, this);
-=======
-
   if (recordableFps_ > 0) {
     double duration = 1.0 / (recordableFps_ + 0.00001);
     recordableTimer_= nh_.createTimer(ros::Duration(duration),
                                       &ElevationMappingNode::timerCallback, this, false, true);
   }
->>>>>>> 396da45e
   ROS_INFO("[ElevationMappingCupy] finish initialization");
 }
 
